--- conflicted
+++ resolved
@@ -612,13 +612,8 @@
   when sending emails to users.\n"""
 
   existing_log_domain = config_lib.CONFIG.Get("Logging.domain", default=None)
-<<<<<<< HEAD
   existing_al_email = config_lib.CONFIG.Get("Monitoring.alert_email",
                                             default=None)
-=======
-  existing_al_email = config_lib.CONFIG.Get(
-      "Monitoring.alert_email", default=None)
->>>>>>> 93cd1fd0
 
   existing_em_email = config_lib.CONFIG.Get("Monitoring.emergency_access_email",
                                             default=None)
